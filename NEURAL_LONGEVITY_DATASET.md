# Neural Longevity Dataset Builder

Comprehensive usage guide for `neural_longevity_dataset.py`, the CLI pipeline that assembles training-ready datasets for longevity studies by combining public genomes, AlphaGenome predictions, and PyTorch-friendly serialization.

## Índice

- [1. Overview](#1-overview)
- [2. Prerequisites](#2-prerequisites)
- [3. Directory Layout Requirement](#3-directory-layout-requirement)
- [4. Configuration File](#4-configuration-file)
  - [Path Resolution Rules](#path-resolution-rules)
- [5. Quickstart](#5-quickstart)
- [6. Running Specific Steps](#6-running-specific-steps)
- [7. Output Artifacts](#7-output-artifacts)
  - [Detalhes sobre `central_points.json`](#detalhes-sobre-central_pointsjson)
- [8. Troubleshooting](#8-troubleshooting)
- [9. Updating the Dataset](#9-updating-the-dataset)
- [10. Integration with PyTorch](#10-integration-with-pytorch)
- [11. Maintenance Notes](#11-maintenance-notes)

## 1. Overview

`neural_longevity_dataset.py` automates the following stages:

1. Discover and download high-coverage whole-genome runs (e.g., 1000 Genomes Project) from the ENA portal.
2. Call individual variants against GRCh38 using `bcftools` (CRAM → VCF).
3. Select central variant positions according to configurable filters and strategies.
4. Extract FASTA windows centred on each variant while applying the alternate allele sequence.
5. Run AlphaGenome on every FASTA and collect the predicted feature vectors.
6. Build balanced PyTorch dataset splits (`train`, `val`, `test`) with cached tensors and metadata.

All persistent data **must** live under `/dados/GENOMICS_DATA/top3/`, and the script must be executed from that directory. Source code and configuration files stay in the repository at `~/genomics`.

## 2. Prerequisites

- Linux workstation with Python 3.10+.
- System tools: `wget`, `samtools`, `bcftools`, `tabix`, `pigz`.
- AlphaGenome CLI installed and accessible in `$PATH`.
- PyTorch, NumPy, pandas, cyvcf2, and pyfaidx installed in the active environment.
- ENA access over HTTPS (no authentication required for public runs).

## 3. Directory Layout Requirement

The dataset root is fixed to `/dados/GENOMICS_DATA/top3/`. The script enforces this at runtime. Example layout after the pipeline runs:

```
/dados/GENOMICS_DATA/top3/
├── longevity_dataset/              # project.output_dir from the YAML
│   ├── checkpoint.json
│   ├── cram/
│   ├── vcf/
│   ├── windows/
│   ├── alphagenome/
│   └── torch_dataset/
├── alphagenome_cache/              # if alphagenome.cache_dir is relative
└── ...
```

> **Important:** If the directory does not exist, the script will create it (subject to permissions). Always run the CLI from inside `/dados/GENOMICS_DATA/top3/` so relative paths resolve correctly.

## 4. Configuration File

The YAML configuration stays in the repository (e.g., `~/genomics/longevity_config.yaml`). Below is a minimal template illustrating the required sections:

```yaml
project:
  name: "Longevity Dataset"
  description: "Prototype build using 1000G high coverage"
  output_dir: "longevity_dataset"   # created inside /dados/GENOMICS_DATA/top3/

data_sources:
  reference:
    fasta: "refs/reference.fa"      # resolved first relative to /dados/GENOMICS_DATA/top3/
  longevous:
    ena_project: "PRJEB31736"
    sample_range: [0, 10]
  non_longevous:
    ena_project: "PRJEB31736"
    sample_range: [10, 20]

sequence_extraction:
  window_size: 1000
  use_alternate_allele: true
  center_on_variant: true

alphagenome:
  api_key: "${ALPHAGENOME_API_KEY}"
  outputs: ["functional", "epigenetic"]
  cache_dir: "alphagenome_cache"    # stored under /dados/GENOMICS_DATA/top3/
  cache_results: true

dataset:
  random_seed: 1234
  splits: {train: 0.7, val: 0.15, test: 0.15}
  balance_classes: true
  features:
    sequence: {one_hot: true}
    position: {normalize: true}
    alphagenome_predictions:
      statistics: ["mean", "std", "max", "min"]
    metadata:
      fields: ["sample_id", "variant_type", "quality"]

pipeline:
  steps: [
    "download_samples",
    "select_central_points",
    "extract_sequences",
    "run_alphagenome",
    "build_dataset"
  ]

debug:
  dry_run: false
```

### Path Resolution Rules

- Relative paths in the YAML are resolved against the directory that contains the YAML file (inside `~/genomics`).
- `project.output_dir` **must** remain inside `/dados/GENOMICS_DATA/top3/`. The script aborts otherwise.
- `alphagenome.cache_dir` is resolved inside `/dados/GENOMICS_DATA/top3/` when relative.

## 5. Quickstart

1. Ensure `/dados/GENOMICS_DATA/top3/` exists and has the necessary permissions.
2. Change directory:
   ```bash
   cd /dados/GENOMICS_DATA/top3/
   ```
3. Execute the builder, pointing to the YAML stored in the repo:
   ```bash
   python3 ~/genomics/neural_longevity_dataset.py \
     --config ~/genomics/longevity_config.yaml
   ```
4. Monitor the Rich progress panels. During downloads the CLI announces every CRAM/CRAI file with its source URL, size, and live transfer metrics. On completion, review the outputs under `/dados/GENOMICS_DATA/top3/<output_dir>/`.

## 6. Running Specific Steps

Use `--steps` to run a subset of the pipeline:

```bash
python3 ~/genomics/neural_longevity_dataset.py \
  --config ~/genomics/longevity_config.yaml \
  --steps download_samples extract_sequences
```

When you target a single step (for example `--steps download_samples`) the
builder skips the remaining phases and leaves previously generated artifacts in
place. If later steps are requested and existing outputs are detected, they are
loaded instead of being recomputed.

Use `--dry-run` to preview actions without creating/modifying files.

## 7. Output Artifacts

| Directory/Arquivo | Conteúdo |
|-------------------|----------|
| `cram/` | Pares CRAM/CRAI baixados do ENA. |
| `vcf/` | Chamadas de variantes por amostra (`.vcf.gz` + `.tbi`). |
| `windows/` | Janelas FASTA por amostra contendo a sequência com o alelo ALT aplicado e metadados auxiliares em CSV. |
| `sequences/` | FASTAs centrados nas variantes (um por ponto central × amostra) salvos individualmente. |
| `alphagenome/` | Predições do AlphaGenome e estatísticas agregadas em formatos `.pkl` e JSON. |
| `torch_dataset/` | `train.pkl`, `val.pkl`, `test.pkl` e `samples.csv` com resumo tabular das amostras. |
| `sequences_index.json` | Índice consolidado das sequências extraídas apontando para o FASTA correspondente, amostra de origem e metainformações de janela. |
| `central_points.json` | Lista dos pontos centrais selecionados (variantes) usados nas demais etapas. |

Additional logs: `checkpoint.json`, per-step runtime metrics, and state caches for resumable execution.

### Detalhes sobre `central_points.json`

O arquivo `central_points.json` é gravado diretamente dentro de `project.output_dir`, por exemplo em `/dados/GENOMICS_DATA/top3/<nome_do_projeto>/central_points.json`, imediatamente após a conclusão da etapa `select_central_points`. Cada item da lista descreve um ponto central e possui os seguintes campos:

- `variant`: Objeto com as informações originais da variante no VCF.
  - `chromosome`: Cromossomo de referência (`"1"`, `"X"`, etc.).
  - `position`: Posição 1-indexada no cromossomo.
  - `ref_allele` / `alt_allele`: Alelos de referência e alternativo aplicados na geração da janela FASTA.
  - `quality`: Valor da coluna QUAL no VCF.
  - `depth`: Profundidade de leitura (DP) utilizada na seleção.
  - `allele_frequency`: Frequência alélica estimada (quando disponível, caso contrário `0.0`).
  - `filter_status`: Conteúdo da coluna FILTER do VCF (`"PASS"`, `"q10"`, etc.).
  - `variant_type`: Classificação inferida (`"SNV"`, `"INSERTION"` ou `"DELETION"`).
  - `source_sample_id`: Identificador da amostra longeva de origem (ou `null` para pontos simulados).
<<<<<<< HEAD
=======
- `importance_score`: Pontuação (real ou simulada) que representa a relevância da variante para ordenações/filtragens posteriores.
>>>>>>> d69af5d7
- `selected`: Valor booleano indicando se o ponto entrou no subconjunto final utilizado nas etapas seguintes do pipeline.
- `source_sample_id`: Identificador da amostra de onde a variante foi selecionada. Quando o ponto for simulado, o campo fica como `null`.

Esse arquivo é consumido diretamente pelas fases `extract_sequences` e `build_dataset`: ele dita quais variantes terão janelas FASTA geradas, quais sequências receberão inferências no AlphaGenome e quais instâncias comporão os splits PyTorch.

## 8. Troubleshooting

- **RuntimeError: must be executed from /dados/GENOMICS_DATA/top3** – change directory to that path before launching the script.
- **Reference not found** – ensure `refs/reference.fa` (or the configured path) exists under `/dados/GENOMICS_DATA/top3/`; the
  CLI also falls back to paths relative to the YAML file and current working directory.
- **AlphaGenome authentication errors** – confirm the CLI is installed and `alphagenome.api_key` is valid.
- **Permissions denied when creating directories** – adjust file-system permissions on `/dados/GENOMICS_DATA/top3/` or run with sufficient privileges.

## 9. Updating the Dataset

To refresh downloads or rerun specific stages:

1. Delete the relevant subdirectory inside the project output folder (e.g., remove `vcf/` to force variant recalling).
2. Rerun the script with the desired steps; the checkpoint will skip completed phases unless you remove or edit `checkpoint.json`.

## 10. Integration with PyTorch

After execution, load `torch_dataset/train.pkl` (and `val.pkl`, `test.pkl`) using `LongevityDataset` defined in `neural_longevity_dataset.py`. These pickles contain:

- `sequences`: one-hot encoded tensors (NumPy arrays).
- `positions`: normalized genomic coordinates.
- `alphagenome_features`: aggregated AlphaGenome statistics per sample.
- `labels`: binary class labels (longevous vs. control).
- `metadata`: dictionaries with provenance (sample ID, variant info, QC metrics).

Example snippet:

```python
from neural_longevity_dataset import LongevityDataset

dataset = LongevityDataset("/dados/GENOMICS_DATA/top3/longevity_dataset/torch_dataset/train.pkl")
print(dataset.get_class_distribution())
```

## 11. Maintenance Notes

- Keep the script and configs in `~/genomics` under version control.
- Document environment versions (`bcftools`, `samtools`, AlphaGenome) to ensure reproducibility.
- Review `checkpoint.json` and log files after failures to resume safely.

Happy dataset building!<|MERGE_RESOLUTION|>--- conflicted
+++ resolved
@@ -180,10 +180,6 @@
   - `filter_status`: Conteúdo da coluna FILTER do VCF (`"PASS"`, `"q10"`, etc.).
   - `variant_type`: Classificação inferida (`"SNV"`, `"INSERTION"` ou `"DELETION"`).
   - `source_sample_id`: Identificador da amostra longeva de origem (ou `null` para pontos simulados).
-<<<<<<< HEAD
-=======
-- `importance_score`: Pontuação (real ou simulada) que representa a relevância da variante para ordenações/filtragens posteriores.
->>>>>>> d69af5d7
 - `selected`: Valor booleano indicando se o ponto entrou no subconjunto final utilizado nas etapas seguintes do pipeline.
 - `source_sample_id`: Identificador da amostra de onde a variante foi selecionada. Quando o ponto for simulado, o campo fica como `null`.
 
